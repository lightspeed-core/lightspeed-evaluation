# LightSpeed Evaluation Framework

A comprehensive framework for evaluating GenAI applications.

**This is a WIP. We’re actively adding features, fixing issues, and expanding examples. Please give it a try, share feedback, and report bugs.**

## 🎯 Key Features

- **Multi-Framework Support**: Seamlessly use metrics from Ragas, DeepEval, and custom implementations
- **Turn & Conversation-Level Evaluation**: Support for both individual queries and multi-turn conversations
- **Evaluation types**: Response, Context, Tool Call, Overall Conversation evaluation & Script-based evaluation
- **LLM Provider Flexibility**: OpenAI, Watsonx, Gemini, vLLM and others
- **API Integration**: Direct integration with external API for real-time data generation (if enabled)
- **Setup/Cleanup Scripts**: Support for running setup and cleanup scripts before/after each conversation evaluation (applicable when API is enabled)
- **Flexible Configuration**: Configurable environment & metric metadata
- **Rich Output**: CSV, JSON, TXT reports + visualization graphs (pass rates, distributions, heatmaps)
- **Early Validation**: Catch configuration errors before expensive LLM calls
- **Statistical Analysis**: Statistics for every metric with score distribution analysis

## 🚀 Quick Start

### Installation

```bash
# From Git
pip install git+https://github.com/lightspeed-core/lightspeed-evaluation.git

# Local Development
pip install uv
uv sync
```

### Basic Usage

```bash
# Set required environment variable(s) for Judge-LLM
export OPENAI_API_KEY="your-key"

# Optional: For script-based evaluations requiring Kubernetes access
export KUBECONFIG="/path/to/your/kubeconfig"

# Run evaluation
lightspeed-eval --system-config <CONFIG.yaml> --eval-data <EVAL_DATA.yaml> --output-dir <OUTPUT_DIR>
```

### Usage Scenarios
Please make any necessary modifications to system.yaml and evaluation_data.yaml. The evaluation_data.yaml file includes sample data for guidance.

#### 1. API-Enabled Real-time data collection
```bash
# Set required environment variable(s) for both Judge-LLM and API authentication (for MCP)
export OPENAI_API_KEY="your-evaluation-llm-key"

export API_KEY="your-api-endpoint-key"

# Ensure API is running at configured endpoint
# Default: http://localhost:8080/v1/

# Run with API-enabled configuration
lightspeed-eval --system-config config/system.yaml --eval-data config/evaluation_data.yaml
```

#### 2. Static Data Evaluation (API Disabled)
```bash
# Set required environment variable(s) for Judge-LLM
export OPENAI_API_KEY="your-key"

# Use system configuration with api.enabled: false
# You have to pre-generate response, contexts & tool_calls data in the input evaluation data file
lightspeed-eval --system-config config/system_api_disabled.yaml --eval-data config/evaluation_data.yaml
```

## 📊 Supported Metrics

### Turn-Level (Single Query)
- **Ragas** -- [docs](https://docs.ragas.io/en/stable/concepts/metrics/available_metrics/) on Ragas website
  - Response Evaluation
    - [`faithfulness`](https://docs.ragas.io/en/stable/concepts/metrics/available_metrics/faithfulness/)
    - [`response_relevancy`](https://docs.ragas.io/en/stable/concepts/metrics/available_metrics/answer_relevance/)
  - Context Evaluation
    - [`context_recall`](https://docs.ragas.io/en/stable/concepts/metrics/available_metrics/context_recall/)
    - [`context_relevance`](https://docs.ragas.io/en/stable/concepts/metrics/available_metrics/nvidia_metrics/#context-relevance)
    - [`context_precision_without_reference`](https://docs.ragas.io/en/stable/concepts/metrics/available_metrics/context_precision/#context-precision-without-reference)
    - [`context_precision_with_reference`](https://docs.ragas.io/en/stable/concepts/metrics/available_metrics/context_precision/#context-precision-with-reference)
- **Custom**
  - Response Evaluation
    - [`answer_correctness`](src/lightspeed_evaluation/core/metrics/custom.py)
    - [`intent_eval`](src/lightspeed_evaluation/core/metrics/custom.py) - Evaluates whether the response demonstrates the expected intent or purpose
    - [`keywords_eval`](src/lightspeed_evaluation/core/metrics/custom/keywords_eval.py) - Keywords evaluation with alternatives (ALL keywords must match, case insensitive)
  - Tool Evaluation
    - [`tool_eval`](src/lightspeed_evaluation/core/metrics/custom.py) - Validates tool calls and arguments with regex pattern matching
- **Script-based**
  - Action Evaluation
    - [`script:action_eval`](src/lightspeed_evaluation/core/metrics/script.py) - Executes verification scripts to validate actions (e.g., infrastructure changes)

### Conversation-Level (Multi-turn)
- **DeepEval** -- [docs](https://deepeval.com/docs/metrics-introduction) on DeepEval website
  - [`conversation_completeness`](https://deepeval.com/docs/metrics-conversation-completeness)
  - [`conversation_relevancy`](https://deepeval.com/docs/metrics-turn-relevancy)
  - [`knowledge_retention`](https://deepeval.com/docs/metrics-knowledge-retention)

## ⚙️ Configuration

### System Config (`config/system.yaml`)

<<<<<<< HEAD
```yaml
# Core evaluation parameters
core:
  # Maximum number of threads, set to null for Python default.
  # 50 is OK on a typical laptop. Check your Judge-LLM service for max requests per minute
  max_threads: 50

  # If false don't fail on invalid conversations (like missing context for some metrics)
  fail_on_invalid_data: true

# Judge-LLM Configuration
llm:
  provider: openai            # openai, watsonx, azure, gemini etc.
  model: gpt-4o-mini          # Model name for the provider
  temperature: 0.0            # Generation temperature
  max_tokens: 512             # Maximum tokens in response
  timeout: 300                # Request timeout in seconds
  num_retries: 3              # Retry attempts

# Lightspeed API Configuration for Real-time Data Generation
api:
  enabled: true                        # Enable/disable API calls
  api_base: http://localhost:8080/v1/     # Base API URL
  endpoint_type: streaming             # streaming or query endpoint
  timeout: 300                         # API request timeout in seconds
  
  provider: openai                     # LLM provider for API queries (optional)
  model: gpt-4o-mini                   # Model to use for API queries (optional)
  no_tools: null                       # Whether to bypass tools (optional)
  system_prompt: null                  # Custom system prompt (optional)

# Metrics Configuration with thresholds and defaults
metrics_metadata:
  turn_level:
    "ragas:response_relevancy":
      threshold: 0.8
      description: "How relevant the response is to the question"
      default: true   # Used by default when turn_metrics is null
=======
The default system config file is [`config/system.yaml`](config/system.yaml).
See [`docs/configuration.md`](docs/configuration.md) for the detailed description.
>>>>>>> ba0bd333


### Input File Data Structure (`config/evaluation_data.yaml`)

```yaml
- conversation_group_id: "test_conversation"
  description: "Sample evaluation"
  
  # Optional: Environment setup/cleanup scripts, when API is enabled
  setup_script: "scripts/setup_env.sh"      # Run before conversation
  cleanup_script: "scripts/cleanup_env.sh"  # Run after conversation
  
  # Conversation-level metrics   
  conversation_metrics:
    - "deepeval:conversation_completeness"
  
  conversation_metrics_metadata:
    "deepeval:conversation_completeness":
      threshold: 0.8
  
  turns:
    - turn_id: id1
      query: What is OpenShift Virtualization?
      response: null                    # Populated by API if enabled, otherwise provide
      contexts:
        - OpenShift Virtualization is an extension of the OpenShift ...
      attachments: []                   # Attachments (Optional)
      expected_keywords: [["virtualization"], ["openshift"]]  # For keywords_eval evaluation
      expected_response: OpenShift Virtualization is an extension of the OpenShift Container Platform that allows running virtual machines alongside containers
      expected_intent: "explain a concept"  # Expected intent for intent evaluation
      
      # Per-turn metrics (overrides system defaults)
      turn_metrics:
        - "ragas:faithfulness"
        - "custom:keywords_eval"
        - "custom:answer_correctness"
        - "custom:intent_eval"
      
      # Per-turn metric configuration
      turn_metrics_metadata:
        "ragas:faithfulness": 
          threshold: 0.9  # Override system default
      # turn_metrics: null (omitted) → Use system defaults (metrics with default=true)
      
    - turn_id: id2
      query: Skip this turn evaluation
      turn_metrics: []                  # Skip evaluation for this turn

    - turn_id: id3
      query: Create a namespace called test-ns
      verify_script: "scripts/verify_namespace.sh"  # Script-based verification
      turn_metrics:
        - "script:action_eval"          # Script-based evaluation (if API is enabled)
```

### Input file Data Structure Details

#### Conversation Data Fields

| Field                           | Type           | Required | Description                                                          |
|---------------------------------|----------------|----------|----------------------------------------------------------------------|
| `conversation_group_id`         | string         | ✅       | Unique identifier for conversation                                   |
| `description`                   | string         | ❌       | Optional description                                                 |
| `setup_script`                  | string         | ❌       | Path to setup script (Optional, used when API is enabled)            |
| `cleanup_script`                | string         | ❌       | Path to cleanup script (Optional, used when API is enabled)          |
| `conversation_metrics`          | list[string]   | ❌       | Conversation-level metrics (Optional, if override is required)       |
| `conversation_metrics_metadata` | dict           | ❌       | Conversation-level metric config (Optional, if override is required) |
| `turns`                         | list[TurnData] | ✅       | List of conversation turns           |

#### Turn Data Fields

| Field                 | Type             | Required | Description                          | API Populated         |
|-----------------------|------------------|----------|--------------------------------------|-----------------------|
| `turn_id`             | string           | ✅       | Unique identifier for the turn       | ❌                    |
| `query`               | string           | ✅       | The question/prompt to evaluate      | ❌                    |
| `response`            | string           | 📋       | Actual response from system          | ✅ (if API enabled)   |
| `contexts`            | list[string]     | 📋       | Context information for evaluation   | ✅ (if API enabled)   |
| `attachments`         | list[string]     | ❌       | Attachments                          | ❌                    |
| `expected_keywords`   | list[list[string]] | 📋     | Expected keywords for keyword evaluation (list of alternatives) | ❌ |
| `expected_response`   | string           | 📋       | Expected response for comparison     | ❌                    |
| `expected_intent`     | string           | 📋       | Expected intent for intent evaluation| ❌                    |
| `expected_tool_calls` | list[list[list[dict]]] | 📋 | Expected tool call sequences (multiple alternative sets) | ❌ |
| `tool_calls`          | list[list[dict]] | ❌       | Actual tool calls from API           | ✅ (if API enabled)   |
| `verify_script`       | string           | 📋       | Path to verification script          | ❌                    |
| `turn_metrics`        | list[string]     | ❌       | Turn-specific metrics to evaluate    | ❌                    |
| `turn_metrics_metadata` | dict           | ❌       | Turn-specific metric configuration   | ❌                    |

> 📋 **Required based on metrics**: Some fields are required only when using specific metrics

Examples
> - `expected_keywords`: Required for `custom:keywords_eval` (case insensitive matching)
> - `expected_response`: Required for `custom:answer_correctness`
> - `expected_intent`: Required for `custom:intent_eval`
> - `expected_tool_calls`: Required for `custom:tool_eval` (multiple alternative sets format)
> - `verify_script`: Required for `script:action_eval` (used when API is enabled)
> - `response`: Required for most metrics (auto-populated if API enabled)

#### Metrics override behavior

| Override Value | Behavior |
|---------------------|----------|
| `null` (or omitted) | Use system global metrics (metrics with `default: true`) |
| `[]` (empty list)   | Skip evaluation for this turn |
| `["metric1", ...]`  | Use specified metrics only, ignore global metrics |

#### Tool Evaluation

The `custom:tool_eval` metric supports flexible matching with multiple alternative patterns:

- **Format**: `[[[tool_calls, ...]], [[tool_calls]], ...]` (list of list of list)
- **Matching**: Tries each alternative until one matches
- **Use Cases**: Optional tools, multiple approaches, default arguments, skip scenarios
- **Empty Sets**: `[]` represents "no tools" and must come after primary alternatives

#### Tool Call Structure

  ```yaml
  # Multiple alternative sets format: [[[tool_calls, ...]], [[tool_calls]], ...]
  expected_tool_calls:
    - # Alternative 1: Primary approach
      - # Sequence 1
        - tool_name: oc_get
          arguments:
            kind: pod
            name: openshift-light*    # Regex patterns supported
      - # Sequence 2 (if multiple parallel tool calls needed)
        - tool_name: oc_describe
          arguments:
            kind: pod
    - # Alternative 2: Different approach
      - # Sequence 1
        - tool_name: kubectl_get
          arguments:
            resource: pods
    - # Alternative 3: Skip scenario (optional)
      []  # When model has information from previous conversation
  ```

#### Script-Based Evaluations

The framework supports script-based evaluations.
**Note: Scripts only execute when API is enabled** - they're designed to test with actual environment changes.

- **Setup scripts**: Run before conversation evaluation (e.g., create failed deployment for troubleshoot query)
- **Cleanup scripts**: Run after conversation evaluation (e.g., cleanup failed deployment)  
- **Verify scripts**: Run per turn for `script:action_eval` metric (e.g., validate if a pod has been created or not)

```yaml
# Example: evaluation_data.yaml
- conversation_group_id: infrastructure_test
  setup_script: ./scripts/setup_cluster.sh
  cleanup_script: ./scripts/cleanup_cluster.sh
  turns:
    - turn_id: turn_id
      query: Create a new cluster
      verify_script: ./scripts/verify_cluster.sh
      turn_metrics:
        - script:action_eval
```

**Script Path Resolution**

Script paths in evaluation data can be specified in multiple ways:

- **Relative Paths**: Resolved relative to the evaluation data YAML file location, not the current working directory
- **Absolute Paths**: Used as-is
- **Home Directory Paths**: Expands to user's home directory

## 🔑 Authentication & Environment

### Required Environment Variables

#### For LLM as a Judge Evaluation (Always Required)
```bash
# Hosted vLLM (provider: hosted_vllm)
export HOSTED_VLLM_API_KEY="your-key"
export HOSTED_VLLM_API_BASE="https://your-vllm-endpoint/v1"

# OpenAI (provider: openai)
export OPENAI_API_KEY="your-openai-key"

# IBM Watsonx (provider: watsonx)
export WATSONX_API_KEY="your-key"
export WATSONX_API_BASE="https://us-south.ml.cloud.ibm.com"
export WATSONX_PROJECT_ID="your-project-id"

# Gemini (provider: gemini)
export GEMINI_API_KEY="your-key"
```

#### For Lightspeed Core API Integration (When `api.enabled: true`)
```bash
# API authentication for external system (MCP)
export API_KEY="your-api-endpoint-key"
```

## 📈 Output & Visualization

### Generated Reports
- **CSV**: Detailed results with status, scores, reasons
- **JSON**: Summary statistics with score distributions
- **TXT**: Human-readable summary
- **PNG**: 4 visualization types (pass rates, score distributions, heatmaps, status breakdown)

### Key Metrics in Output
- **PASS/FAIL/ERROR**: Status based on thresholds
- **Actual Reasons**: DeepEval provides LLM-generated explanations, Custom metrics provide detailed reasoning
- **Score Statistics**: Mean, median, standard deviation, min/max for every metric

## 🧪 Development

### Development Tools
```bash
uv sync --group dev
make format
make pylint
make pyright
make docstyle
make check-types

uv run pytest tests --cov=src
```

## Generate answers (optional - for creating test data)
For generating answers (optional) refer [README-generate-answers](README-generate-answers.md)

## 📄 License & Contributing

This project is licensed under the Apache License 2.0. See the LICENSE file for details.

Contributions welcome - see development setup above for code quality tools.<|MERGE_RESOLUTION|>--- conflicted
+++ resolved
@@ -103,49 +103,8 @@
 
 ### System Config (`config/system.yaml`)
 
-<<<<<<< HEAD
-```yaml
-# Core evaluation parameters
-core:
-  # Maximum number of threads, set to null for Python default.
-  # 50 is OK on a typical laptop. Check your Judge-LLM service for max requests per minute
-  max_threads: 50
-
-  # If false don't fail on invalid conversations (like missing context for some metrics)
-  fail_on_invalid_data: true
-
-# Judge-LLM Configuration
-llm:
-  provider: openai            # openai, watsonx, azure, gemini etc.
-  model: gpt-4o-mini          # Model name for the provider
-  temperature: 0.0            # Generation temperature
-  max_tokens: 512             # Maximum tokens in response
-  timeout: 300                # Request timeout in seconds
-  num_retries: 3              # Retry attempts
-
-# Lightspeed API Configuration for Real-time Data Generation
-api:
-  enabled: true                        # Enable/disable API calls
-  api_base: http://localhost:8080/v1/     # Base API URL
-  endpoint_type: streaming             # streaming or query endpoint
-  timeout: 300                         # API request timeout in seconds
-  
-  provider: openai                     # LLM provider for API queries (optional)
-  model: gpt-4o-mini                   # Model to use for API queries (optional)
-  no_tools: null                       # Whether to bypass tools (optional)
-  system_prompt: null                  # Custom system prompt (optional)
-
-# Metrics Configuration with thresholds and defaults
-metrics_metadata:
-  turn_level:
-    "ragas:response_relevancy":
-      threshold: 0.8
-      description: "How relevant the response is to the question"
-      default: true   # Used by default when turn_metrics is null
-=======
 The default system config file is [`config/system.yaml`](config/system.yaml).
 See [`docs/configuration.md`](docs/configuration.md) for the detailed description.
->>>>>>> ba0bd333
 
 
 ### Input File Data Structure (`config/evaluation_data.yaml`)
