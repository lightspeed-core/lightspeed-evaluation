"""Metrics evaluation module - handles individual metric evaluation."""

import logging
import time
from typing import Optional

from ...core.embedding.manager import EmbeddingManager
from ...core.llm.manager import LLMManager
from ...core.metrics.custom import CustomMetrics
from ...core.metrics.deepeval import DeepEvalMetrics
from ...core.metrics.manager import MetricLevel, MetricManager
from ...core.metrics.ragas import RagasMetrics
<<<<<<< HEAD
from ...core.models import (
    EvaluationData,
    EvaluationRequest,
    EvaluationResult,
    EvaluationScope,
)
from ...core.models.system import SystemConfig
=======
from ...core.models import EvaluationRequest, EvaluationResult, EvaluationScope
>>>>>>> e25dec01
from ...core.system import ConfigLoader

logger = logging.getLogger(__name__)


class MetricsEvaluator:
    """Handles individual metric evaluation with proper scoring and status determination."""

<<<<<<< HEAD
    def __init__(self, config_loader: ConfigLoader) -> None:
        """Initialize with LLM manager and config."""
=======
    def __init__(
        self,
        llm_manager: LLMManager,
        config_loader: ConfigLoader,
        metric_manager: MetricManager,
    ) -> None:
        """Initialize with LLM manager, config, and metric manager."""
>>>>>>> e25dec01
        self.config_loader = config_loader
        if config_loader.system_config is None:
            raise RuntimeError("Uninitialized system_config")
        self.config: SystemConfig = config_loader.system_config

        llm_manager = LLMManager.from_system_config(self.config)
        embedding_manager = EmbeddingManager.from_system_config(self.config)

        # Initialize metric handlers
        self.ragas_metrics = RagasMetrics(llm_manager, embedding_manager)
        self.deepeval_metrics = DeepEvalMetrics(llm_manager)
        self.custom_metrics = CustomMetrics(llm_manager)

        # Metric routing map
        self.handlers = {
            "ragas": self.ragas_metrics,
            "deepeval": self.deepeval_metrics,
            "custom": self.custom_metrics,
        }

        self.metric_manager = metric_manager

    def evaluate_metric(self, request: EvaluationRequest) -> Optional[EvaluationResult]:
        """Evaluate a single metric and return result."""
        start_time = time.time()

        try:
            # Create logging summary
            if request.is_conversation:
                summary = (
                    f"Conversation {request.conv_data.conversation_group_id} - "
                    f"{request.metric_identifier}"
                )
            else:
                summary = f"Turn {request.turn_id} - {request.metric_identifier}"
            logger.debug("Evaluating: %s", summary)

            # Parse framework and metric
            framework, metric_name = request.metric_identifier.split(":", 1)

            # Route to appropriate handler
            if framework not in self.handlers:
                execution_time = time.time() - start_time
                return self._create_error_result(
                    request, f"Unsupported framework: {framework}", execution_time
                )

            # Create evaluation scope
            evaluation_scope = EvaluationScope(
                turn_idx=request.turn_idx,
                turn_data=request.turn_data,
                is_conversation=request.is_conversation,
            )

            # Evaluate metric
            score, reason = self.handlers[framework].evaluate(  # type: ignore
                metric_name, request.conv_data, evaluation_scope
            )

            execution_time = time.time() - start_time

            if score is None:
                return self._create_error_result(request, reason, execution_time)

            # Get threshold
            level = (
                MetricLevel.CONVERSATION
                if request.is_conversation
                else MetricLevel.TURN
            )
            threshold = self.metric_manager.get_effective_threshold(
                request.metric_identifier, level, request.conv_data, request.turn_data
            )
            status = self._determine_status(score, threshold)

            return EvaluationResult(
                conversation_group_id=request.conv_data.conversation_group_id,
                turn_id=request.turn_id,
                metric_identifier=request.metric_identifier,
                result=status,
                score=score,
                threshold=threshold,
                reason=reason,
                query=request.turn_data.query if request.turn_data else "",
                response=request.turn_data.response or "" if request.turn_data else "",
                execution_time=execution_time,
            )

        except Exception as e:  # pylint: disable=broad-exception-caught
            # Any evaluation error should result in ERROR status
            execution_time = time.time() - start_time
            return self._create_error_result(
                request, f"Evaluation error: {e}", execution_time
            )

    def _create_error_result(
        self, request: EvaluationRequest, reason: str, execution_time: float
    ) -> EvaluationResult:
        """Create an ERROR result for failed evaluation."""
        return EvaluationResult(
            conversation_group_id=request.conv_data.conversation_group_id,
            turn_id=request.turn_id,
            metric_identifier=request.metric_identifier,
            result="ERROR",
            score=None,
            threshold=None,
            reason=reason,
            query=request.turn_data.query if request.turn_data else "",
            response=request.turn_data.response or "" if request.turn_data else "",
            execution_time=execution_time,
        )

    def _determine_status(self, score: float, threshold: Optional[float]) -> str:
        """Determine evaluation status based on score and threshold."""
        if threshold is None:
            threshold = 0.5  # This will also handle binary metrics
        return "PASS" if score >= float(threshold) else "FAIL"

    def get_supported_frameworks(self) -> list[str]:
        """Get list of supported evaluation frameworks."""
        return list(self.handlers.keys())<|MERGE_RESOLUTION|>--- conflicted
+++ resolved
@@ -10,17 +10,7 @@
 from ...core.metrics.deepeval import DeepEvalMetrics
 from ...core.metrics.manager import MetricLevel, MetricManager
 from ...core.metrics.ragas import RagasMetrics
-<<<<<<< HEAD
-from ...core.models import (
-    EvaluationData,
-    EvaluationRequest,
-    EvaluationResult,
-    EvaluationScope,
-)
-from ...core.models.system import SystemConfig
-=======
 from ...core.models import EvaluationRequest, EvaluationResult, EvaluationScope
->>>>>>> e25dec01
 from ...core.system import ConfigLoader
 
 logger = logging.getLogger(__name__)
@@ -29,22 +19,16 @@
 class MetricsEvaluator:
     """Handles individual metric evaluation with proper scoring and status determination."""
 
-<<<<<<< HEAD
-    def __init__(self, config_loader: ConfigLoader) -> None:
-        """Initialize with LLM manager and config."""
-=======
     def __init__(
         self,
-        llm_manager: LLMManager,
         config_loader: ConfigLoader,
         metric_manager: MetricManager,
     ) -> None:
         """Initialize with LLM manager, config, and metric manager."""
->>>>>>> e25dec01
         self.config_loader = config_loader
         if config_loader.system_config is None:
             raise RuntimeError("Uninitialized system_config")
-        self.config: SystemConfig = config_loader.system_config
+        self.config = config_loader.system_config
 
         llm_manager = LLMManager.from_system_config(self.config)
         embedding_manager = EmbeddingManager.from_system_config(self.config)
